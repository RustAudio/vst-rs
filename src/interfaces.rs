--- conflicted
+++ resolved
@@ -165,15 +165,10 @@
             }
         }
         OpCode::EditorOpen => {
-<<<<<<< HEAD
-            if let Some(ref mut editor) = cache.editor {
-                editor.open(ptr); //ptr is raw window handle, eg HWND* on windows
-=======
-            if let Some(editor) = plugin.get_editor() {
+            if let Some(ref mut editor) = cache.editor {
                 // `ptr` is a window handle to the parent window.
                 // See the documentation for `Editor::open` for details.
                 if editor.open(ptr) { return 1; }
->>>>>>> c1e29953
             }
         }
         OpCode::EditorClose => {
