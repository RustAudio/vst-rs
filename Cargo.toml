--- conflicted
+++ resolved
@@ -1,9 +1,4 @@
 [package]
-<<<<<<< HEAD
-name = "vst2"
-version = "0.0.2"
-authors = ["Marko Mijalkovic <marko.mijalkovic97@gmail.com>"]
-=======
 name = "vst"
 version = "0.0.1"
 authors = [
@@ -21,7 +16,6 @@
 	"Nathaniel Theis",
 	"Colin Wallace",
 	"Henrik Nordvik" ]
->>>>>>> cdfe5062
 
 description = "VST 2.4 API implementation in rust. Create plugins or hosts."
 
