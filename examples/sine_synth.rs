// author: Rob Saunders <hello@robsaunders.io>

#[macro_use]
extern crate vst2;

use vst2::buffer::AudioBuffer;
use vst2::plugin::{Category, Plugin, Info, CanDo};
use vst2::event::Event;
use vst2::api::{Supported, Events};

use std::f64::consts::PI;

/// Convert the midi note's pitch into the equivalent frequency.
///
/// This function assumes A4 is 440hz.
fn midi_pitch_to_freq(pitch: u8) -> f64 {
    const A4_PITCH: i8 = 69;
    const A4_FREQ: f64 = 440.0;

<<<<<<< HEAD
    (f64::from(pitch - A4_PITCH) / 12.).exp2() * A4_FREQ
=======
    // Midi notes can be 0-127
    (((pitch as i8 - A4_PITCH) as f64) / 12.).exp2() * A4_FREQ
>>>>>>> f7cbd964
}

struct SineSynth {
    sample_rate: f64,
    time: f64,
    note_duration: f64,
    note: Option<u8>,
}

impl SineSynth {
    fn time_per_sample(&self) -> f64 {
        1.0 / self.sample_rate
    }

    /// Process an incoming midi event.
    ///
    /// The midi data is split up like so:
    ///
    /// `data[0]`: Contains the status and the channel. Source: [source]
    /// `data[1]`: Contains the supplemental data for the message - so, if this was a NoteOn then
    ///            this would contain the note.
    /// `data[2]`: Further supplemental data. Would be velocity in the case of a NoteOn message.
    ///
    /// [source]: http://www.midimountain.com/midi/midi_status.htm
    fn process_midi_event(&mut self, data: [u8; 3]) {
        match data[0] {
            128 => self.note_off(data[1]),
            144 => self.note_on(data[1]),
            _ => (),
        }
    }

    fn note_on(&mut self, note: u8) {
        self.note_duration = 0.0;
        self.note = Some(note)
    }

    fn note_off(&mut self, note: u8) {
        if self.note == Some(note) {
            self.note = None
        }
    }
}

pub const TAU: f64 = PI * 2.0;

impl Default for SineSynth {
    fn default() -> SineSynth {
        SineSynth {
            sample_rate: 44100.0,
            note_duration: 0.0,
            time: 0.0,
            note: None,
        }
    }
}

impl Plugin for SineSynth {
    fn get_info(&self) -> Info {
        Info {
            name: "SineSynth".to_string(),
            vendor: "DeathDisco".to_string(),
            unique_id: 6667,
            category: Category::Synth,
            inputs: 2,
            outputs: 2,
            parameters: 0,
            initial_delay: 0,
            ..Info::default()
        }
    }

    // Supresses warning about match statment onlt having one arm
    #[allow(unknown_lints)]
    #[allow(unused_variables)]
    #[allow(single_match)]
    fn process_events(&mut self, events: &Events) {
        for event in events.events() {
            match event {
                Event::Midi(ev) => self.process_midi_event(ev.data),
                // More events can be handled here.
                _ => (),
            }
        }
    }

    fn set_sample_rate(&mut self, rate: f32) {
        self.sample_rate = f64::from(rate);
    }

    fn process(&mut self, buffer: &mut AudioBuffer<f32>) {
        let samples = buffer.samples();

        let per_sample = self.time_per_sample();

        for (input_buffer, output_buffer) in buffer.zip() {
            let mut t = self.time;

            for (_, output_sample) in input_buffer.iter().zip(output_buffer) {
                if let Some(current_note) = self.note {
                    let signal = (t * midi_pitch_to_freq(current_note) * TAU).sin();

                    // Apply a quick envelope to the attack of the signal to avoid popping.
                    let attack = 0.5;
                    let alpha = if self.note_duration < attack {
                        self.note_duration / attack
                    } else {
                        1.0
                    };

                    *output_sample = (signal * alpha) as f32;

                    t += per_sample;
                } else {
                    *output_sample = 0.0;
                }
            }
        }

        self.time += samples as f64 * per_sample;
        self.note_duration += samples as f64 * per_sample;
    }

    fn can_do(&self, can_do: CanDo) -> Supported {
        match can_do {
            CanDo::ReceiveMidiEvent => Supported::Yes,
            _ => Supported::Maybe,
        }
    }
}

plugin_main!(SineSynth);

#[cfg(test)]
mod tests {
    use midi_pitch_to_freq;

    #[test]
    fn test_midi_pitch_to_freq() {
        for i in 0..127 {
            // expect no panics
            midi_pitch_to_freq(i);
        }
    }
}<|MERGE_RESOLUTION|>--- conflicted
+++ resolved
@@ -17,12 +17,8 @@
     const A4_PITCH: i8 = 69;
     const A4_FREQ: f64 = 440.0;
 
-<<<<<<< HEAD
-    (f64::from(pitch - A4_PITCH) / 12.).exp2() * A4_FREQ
-=======
     // Midi notes can be 0-127
-    (((pitch as i8 - A4_PITCH) as f64) / 12.).exp2() * A4_FREQ
->>>>>>> f7cbd964
+    ((f64::from(pitch as i8 - A4_PITCH)) / 12.).exp2() * A4_FREQ
 }
 
 struct SineSynth {
