#[macro_use]
extern crate vst;

use vst::api;
<<<<<<< HEAD
use vst::prelude::*;
=======
use vst::buffer::{AudioBuffer, SendEventBuffer};
use vst::plugin::{CanDo, HostCallback, Info, Plugin};
>>>>>>> 20e1a1b3

plugin_main!(MyPlugin); // Important!

#[derive(Default)]
struct MyPlugin {
    host: HostCallback,
    recv_buffer: SendEventBuffer,
    send_buffer: SendEventBuffer,
}

impl MyPlugin {
    fn send_midi(&mut self) {
        self.send_buffer
            .send_events(self.recv_buffer.events().events(), &mut self.host);
        self.recv_buffer.clear();
    }
}

impl Plugin for MyPlugin {
    fn new(host: HostCallback) -> Self {
        MyPlugin {
            host,
            ..Default::default()
        }
    }

    fn get_info(&self) -> Info {
        Info {
            name: "fwd_midi".to_string(),
            unique_id: 7357001, // Used by hosts to differentiate between plugins.
            ..Default::default()
        }
    }

    fn process_events(&mut self, events: &api::Events) {
        self.recv_buffer.store_events(events.events());
    }

    fn process(&mut self, buffer: &mut AudioBuffer<f32>) {
        for (input, output) in buffer.zip() {
            for (in_sample, out_sample) in input.iter().zip(output) {
                *out_sample = *in_sample;
            }
        }
        self.send_midi();
    }

    fn process_f64(&mut self, buffer: &mut AudioBuffer<f64>) {
        for (input, output) in buffer.zip() {
            for (in_sample, out_sample) in input.iter().zip(output) {
                *out_sample = *in_sample;
            }
        }
        self.send_midi();
    }

    fn can_do(&self, can_do: CanDo) -> vst::api::Supported {
        use vst::api::Supported::*;
        use vst::plugin::CanDo::*;

        match can_do {
            SendEvents | SendMidiEvent | ReceiveEvents | ReceiveMidiEvent => Yes,
            _ => No,
        }
    }
}<|MERGE_RESOLUTION|>--- conflicted
+++ resolved
@@ -2,12 +2,7 @@
 extern crate vst;
 
 use vst::api;
-<<<<<<< HEAD
 use vst::prelude::*;
-=======
-use vst::buffer::{AudioBuffer, SendEventBuffer};
-use vst::plugin::{CanDo, HostCallback, Info, Plugin};
->>>>>>> 20e1a1b3
 
 plugin_main!(MyPlugin); // Important!
 
