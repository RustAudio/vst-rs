--- conflicted
+++ resolved
@@ -6,11 +6,8 @@
 use std::collections::VecDeque;
 use std::f64::consts::PI;
 use std::sync::Arc;
-<<<<<<< HEAD
 use vst::prelude::*;
-=======
 use std::time::{SystemTime, UNIX_EPOCH};
->>>>>>> 0ec8865e
 
 /// Calculate the length in samples for a delay. Size ranges from 0.0 to 1.0.
 fn delay(index: usize, mut size: f32) -> isize {
